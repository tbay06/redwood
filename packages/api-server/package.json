--- conflicted
+++ resolved
@@ -1,10 +1,6 @@
 {
   "name": "@redwoodjs/api-server",
-<<<<<<< HEAD
-  "version": "2.2.4",
-=======
   "version": "3.0.0",
->>>>>>> 589fbec3
   "description": "Redwood's HTTP server for Serverless Functions",
   "repository": {
     "type": "git",
