--- conflicted
+++ resolved
@@ -15,17 +15,10 @@
     "@babel/core": "7.20.2",
     "@babel/eslint-parser": "7.19.1",
     "@babel/eslint-plugin": "7.19.1",
-<<<<<<< HEAD
-    "@redwoodjs/internal": "3.4.0",
+    "@redwoodjs/internal": "3.5.0",
     "@typescript-eslint/eslint-plugin": "5.42.1",
     "@typescript-eslint/parser": "5.42.1",
     "eslint": "8.27.0",
-=======
-    "@redwoodjs/internal": "3.5.0",
-    "@typescript-eslint/eslint-plugin": "5.40.0",
-    "@typescript-eslint/parser": "5.40.0",
-    "eslint": "8.26.0",
->>>>>>> ebc02201
     "eslint-config-prettier": "8.5.0",
     "eslint-import-resolver-babel-module": "5.3.1",
     "eslint-plugin-babel": "5.3.1",
