{
  "name": "@redwoodjs/eslint-config",
  "version": "3.2.1",
  "repository": {
    "type": "git",
    "url": "https://github.com/redwoodjs/redwood.git",
    "directory": "packages/eslint-config"
  },
  "license": "MIT",
  "main": "index.js",
  "scripts": {
    "build": "echo 'Nothing to build..'"
  },
  "dependencies": {
    "@babel/core": "7.19.3",
    "@babel/eslint-parser": "7.19.1",
    "@babel/eslint-plugin": "7.19.1",
<<<<<<< HEAD
    "@redwoodjs/internal": "3.2.0",
    "@typescript-eslint/eslint-plugin": "5.40.0",
    "@typescript-eslint/parser": "5.40.0",
    "eslint": "8.25.0",
=======
    "@redwoodjs/internal": "3.2.1",
    "@typescript-eslint/eslint-plugin": "5.35.1",
    "@typescript-eslint/parser": "5.35.1",
    "eslint": "8.24.0",
>>>>>>> 5385a7b3
    "eslint-config-prettier": "8.5.0",
    "eslint-import-resolver-babel-module": "5.3.1",
    "eslint-plugin-babel": "5.3.1",
    "eslint-plugin-import": "2.26.0",
    "eslint-plugin-jest-dom": "4.0.2",
    "eslint-plugin-jsx-a11y": "6.6.1",
    "eslint-plugin-prettier": "4.2.1",
    "eslint-plugin-react": "7.31.10",
    "eslint-plugin-react-hooks": "4.6.0",
    "prettier": "2.7.1"
  },
  "devDependencies": {
    "@babel/cli": "7.19.3",
    "jest": "29.1.2",
    "typescript": "4.7.4"
  },
  "gitHead": "3905ed045508b861b495f8d5630d76c7a157d8f1"
}<|MERGE_RESOLUTION|>--- conflicted
+++ resolved
@@ -15,17 +15,10 @@
     "@babel/core": "7.19.3",
     "@babel/eslint-parser": "7.19.1",
     "@babel/eslint-plugin": "7.19.1",
-<<<<<<< HEAD
-    "@redwoodjs/internal": "3.2.0",
+    "@redwoodjs/internal": "3.2.1",
     "@typescript-eslint/eslint-plugin": "5.40.0",
     "@typescript-eslint/parser": "5.40.0",
     "eslint": "8.25.0",
-=======
-    "@redwoodjs/internal": "3.2.1",
-    "@typescript-eslint/eslint-plugin": "5.35.1",
-    "@typescript-eslint/parser": "5.35.1",
-    "eslint": "8.24.0",
->>>>>>> 5385a7b3
     "eslint-config-prettier": "8.5.0",
     "eslint-import-resolver-babel-module": "5.3.1",
     "eslint-plugin-babel": "5.3.1",
