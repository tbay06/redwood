{
  "name": "@redwoodjs/eslint-config",
<<<<<<< HEAD
  "version": "3.1.2",
=======
  "version": "3.2.0",
>>>>>>> 5c1e18d1
  "repository": {
    "type": "git",
    "url": "https://github.com/redwoodjs/redwood.git",
    "directory": "packages/eslint-config"
  },
  "license": "MIT",
  "main": "index.js",
  "scripts": {
    "build": "echo 'Nothing to build..'"
  },
  "dependencies": {
    "@babel/core": "7.19.3",
    "@babel/eslint-parser": "7.19.1",
    "@babel/eslint-plugin": "7.19.1",
<<<<<<< HEAD
    "@redwoodjs/internal": "3.1.2",
    "@typescript-eslint/eslint-plugin": "5.40.0",
    "@typescript-eslint/parser": "5.40.0",
    "eslint": "8.25.0",
=======
    "@redwoodjs/internal": "3.2.0",
    "@typescript-eslint/eslint-plugin": "5.35.1",
    "@typescript-eslint/parser": "5.35.1",
    "eslint": "8.24.0",
>>>>>>> 5c1e18d1
    "eslint-config-prettier": "8.5.0",
    "eslint-import-resolver-babel-module": "5.3.1",
    "eslint-plugin-babel": "5.3.1",
    "eslint-plugin-import": "2.26.0",
    "eslint-plugin-jest-dom": "4.0.2",
    "eslint-plugin-jsx-a11y": "6.6.1",
    "eslint-plugin-prettier": "4.2.1",
    "eslint-plugin-react": "7.31.10",
    "eslint-plugin-react-hooks": "4.6.0",
    "prettier": "2.7.1"
  },
  "devDependencies": {
    "@babel/cli": "7.19.3",
    "jest": "29.1.2",
    "typescript": "4.7.4"
  },
  "gitHead": "3905ed045508b861b495f8d5630d76c7a157d8f1"
}<|MERGE_RESOLUTION|>--- conflicted
+++ resolved
@@ -1,10 +1,6 @@
 {
   "name": "@redwoodjs/eslint-config",
-<<<<<<< HEAD
-  "version": "3.1.2",
-=======
   "version": "3.2.0",
->>>>>>> 5c1e18d1
   "repository": {
     "type": "git",
     "url": "https://github.com/redwoodjs/redwood.git",
@@ -19,17 +15,10 @@
     "@babel/core": "7.19.3",
     "@babel/eslint-parser": "7.19.1",
     "@babel/eslint-plugin": "7.19.1",
-<<<<<<< HEAD
-    "@redwoodjs/internal": "3.1.2",
+    "@redwoodjs/internal": "3.2.0",
     "@typescript-eslint/eslint-plugin": "5.40.0",
     "@typescript-eslint/parser": "5.40.0",
     "eslint": "8.25.0",
-=======
-    "@redwoodjs/internal": "3.2.0",
-    "@typescript-eslint/eslint-plugin": "5.35.1",
-    "@typescript-eslint/parser": "5.35.1",
-    "eslint": "8.24.0",
->>>>>>> 5c1e18d1
     "eslint-config-prettier": "8.5.0",
     "eslint-import-resolver-babel-module": "5.3.1",
     "eslint-plugin-babel": "5.3.1",
