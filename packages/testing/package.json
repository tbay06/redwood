{
  "name": "@redwoodjs/testing",
<<<<<<< HEAD
  "version": "1.2.1",
=======
  "version": "1.3.0",
>>>>>>> a5b61823
  "description": "Tools, wrappers and configuration for testing a Redwood project.",
  "repository": {
    "type": "git",
    "url": "https://github.com/redwoodjs/redwood.git",
    "directory": "packages/testing"
  },
  "license": "MIT",
  "main": "dist/index.js",
  "types": "dist/index.d.ts",
  "files": [
    "config",
    "web",
    "api",
    "dist"
  ],
  "scripts": {
    "build": "yarn build:js && yarn build:types",
    "build:js": "babel src -d dist --extensions \".js,.ts,.tsx\"",
    "build:types": "tsc --build --verbose",
    "build:watch": "nodemon --watch src --ext 'js,ts,tsx' --ignore dist --exec 'yarn build'",
    "prepublishOnly": "NODE_ENV=production yarn build",
    "test": "jest src",
    "test:watch": "yarn test --watch"
  },
  "dependencies": {
<<<<<<< HEAD
    "@redwoodjs/auth": "1.2.1",
    "@redwoodjs/graphql-server": "1.2.1",
    "@redwoodjs/internal": "1.2.1",
    "@redwoodjs/router": "1.2.1",
    "@redwoodjs/web": "1.2.1",
=======
    "@redwoodjs/auth": "1.3.0",
    "@redwoodjs/graphql-server": "1.3.0",
    "@redwoodjs/internal": "1.3.0",
    "@redwoodjs/router": "1.3.0",
    "@redwoodjs/web": "1.3.0",
>>>>>>> a5b61823
    "@storybook/addon-a11y": "6.4.22",
    "@storybook/addon-essentials": "6.4.22",
    "@storybook/builder-webpack5": "6.4.22",
    "@storybook/manager-webpack5": "6.4.22",
    "@storybook/react": "6.4.22",
    "@testing-library/jest-dom": "5.16.4",
    "@testing-library/react": "12.1.5",
    "@testing-library/user-event": "14.1.1",
    "@types/aws-lambda": "8.10.95",
    "@types/babel-core": "6.25.7",
    "@types/jest": "27.5.0",
    "@types/node": "16.11.33",
    "@types/react": "17.0.44",
    "@types/react-dom": "17.0.16",
    "@types/webpack": "5.28.0",
    "babel-jest": "27.5.1",
    "babel-plugin-inline-react-svg": "2.0.1",
    "jest": "27.5.1",
    "jest-watch-typeahead": "1.1.0",
    "msw": "0.39.2",
    "ts-toolbelt": "9.6.0",
    "whatwg-fetch": "3.6.2"
  },
  "devDependencies": {
    "@babel/cli": "7.16.7",
    "@babel/core": "7.16.7",
    "typescript": "4.6.4"
  },
  "gitHead": "3905ed045508b861b495f8d5630d76c7a157d8f1"
}<|MERGE_RESOLUTION|>--- conflicted
+++ resolved
@@ -1,10 +1,6 @@
 {
   "name": "@redwoodjs/testing",
-<<<<<<< HEAD
-  "version": "1.2.1",
-=======
   "version": "1.3.0",
->>>>>>> a5b61823
   "description": "Tools, wrappers and configuration for testing a Redwood project.",
   "repository": {
     "type": "git",
@@ -30,19 +26,11 @@
     "test:watch": "yarn test --watch"
   },
   "dependencies": {
-<<<<<<< HEAD
-    "@redwoodjs/auth": "1.2.1",
-    "@redwoodjs/graphql-server": "1.2.1",
-    "@redwoodjs/internal": "1.2.1",
-    "@redwoodjs/router": "1.2.1",
-    "@redwoodjs/web": "1.2.1",
-=======
     "@redwoodjs/auth": "1.3.0",
     "@redwoodjs/graphql-server": "1.3.0",
     "@redwoodjs/internal": "1.3.0",
     "@redwoodjs/router": "1.3.0",
     "@redwoodjs/web": "1.3.0",
->>>>>>> a5b61823
     "@storybook/addon-a11y": "6.4.22",
     "@storybook/addon-essentials": "6.4.22",
     "@storybook/builder-webpack5": "6.4.22",
