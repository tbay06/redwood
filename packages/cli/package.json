--- conflicted
+++ resolved
@@ -1,10 +1,6 @@
 {
   "name": "@redwoodjs/cli",
-<<<<<<< HEAD
-  "version": "3.3.2",
-=======
   "version": "3.4.0",
->>>>>>> 39935e2d
   "description": "The Redwood Command Line",
   "repository": {
     "type": "git",
@@ -34,19 +30,11 @@
   "dependencies": {
     "@babel/runtime-corejs3": "7.19.4",
     "@prisma/internals": "4.5.0",
-<<<<<<< HEAD
-    "@redwoodjs/api-server": "3.3.2",
-    "@redwoodjs/internal": "3.3.2",
-    "@redwoodjs/prerender": "3.3.2",
-    "@redwoodjs/structure": "3.3.2",
-    "@redwoodjs/telemetry": "3.3.2",
-=======
     "@redwoodjs/api-server": "3.4.0",
     "@redwoodjs/internal": "3.4.0",
     "@redwoodjs/prerender": "3.4.0",
     "@redwoodjs/structure": "3.4.0",
     "@redwoodjs/telemetry": "3.4.0",
->>>>>>> 39935e2d
     "boxen": "5.1.2",
     "camelcase": "6.3.0",
     "chalk": "4.1.2",
