--- conflicted
+++ resolved
@@ -1,10 +1,6 @@
 {
   "name": "@redwoodjs/record",
-<<<<<<< HEAD
-  "version": "1.2.1",
-=======
   "version": "1.3.0",
->>>>>>> a5b61823
   "repository": {
     "type": "git",
     "url": "https://github.com/redwoodjs/redwood.git",
@@ -32,11 +28,7 @@
   },
   "dependencies": {
     "@prisma/client": "3.13.0",
-<<<<<<< HEAD
     "core-js": "3.22.4"
-=======
-    "core-js": "3.22.2"
->>>>>>> a5b61823
   },
   "devDependencies": {
     "@babel/cli": "7.16.7",
