--- conflicted
+++ resolved
@@ -1,10 +1,6 @@
 {
   "name": "@redwoodjs/internal",
-<<<<<<< HEAD
-  "version": "2.1.1",
-=======
   "version": "2.2.0",
->>>>>>> 40010637
   "repository": {
     "type": "git",
     "url": "https://github.com/redwoodjs/redwood.git",
@@ -37,30 +33,18 @@
     "@babel/register": "7.16.7",
     "@babel/runtime-corejs3": "7.16.7",
     "@babel/traverse": "7.16.7",
-<<<<<<< HEAD
     "@graphql-codegen/cli": "2.10.0",
-=======
-    "@graphql-codegen/cli": "2.9.1",
->>>>>>> 40010637
     "@graphql-codegen/core": "2.6.0",
     "@graphql-codegen/schema-ast": "2.5.0",
     "@graphql-codegen/typescript": "2.7.2",
     "@graphql-codegen/typescript-operations": "2.5.2",
     "@graphql-codegen/typescript-react-apollo": "3.3.2",
     "@graphql-codegen/typescript-resolvers": "2.7.2",
-<<<<<<< HEAD
-    "@redwoodjs/graphql-server": "2.1.1",
+    "@redwoodjs/graphql-server": "2.2.0",
     "babel-plugin-graphql-tag": "3.3.0",
     "babel-plugin-polyfill-corejs3": "0.5.0",
     "chalk": "4.1.2",
     "core-js": "3.24.0",
-=======
-    "@redwoodjs/graphql-server": "2.2.0",
-    "babel-plugin-graphql-tag": "3.3.0",
-    "babel-plugin-polyfill-corejs3": "0.5.0",
-    "chalk": "4.1.2",
-    "core-js": "3.23.5",
->>>>>>> 40010637
     "deepmerge": "4.2.2",
     "esbuild": "0.14.50",
     "fast-glob": "3.2.11",
