--- conflicted
+++ resolved
@@ -37,19 +37,11 @@
     "@graphql-codegen/cli": "2.13.7",
     "@graphql-codegen/core": "2.6.2",
     "@graphql-codegen/schema-ast": "2.5.1",
-<<<<<<< HEAD
     "@graphql-codegen/typescript": "2.7.4",
     "@graphql-codegen/typescript-operations": "2.5.4",
     "@graphql-codegen/typescript-react-apollo": "3.3.4",
     "@graphql-codegen/typescript-resolvers": "2.7.4",
-    "@redwoodjs/graphql-server": "3.2.1",
-=======
-    "@graphql-codegen/typescript": "2.7.3",
-    "@graphql-codegen/typescript-operations": "2.5.3",
-    "@graphql-codegen/typescript-react-apollo": "3.3.3",
-    "@graphql-codegen/typescript-resolvers": "2.7.3",
     "@redwoodjs/graphql-server": "3.2.2",
->>>>>>> b4328f26
     "babel-plugin-graphql-tag": "3.3.0",
     "babel-plugin-polyfill-corejs3": "0.6.0",
     "chalk": "4.1.2",
