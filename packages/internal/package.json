--- conflicted
+++ resolved
@@ -42,19 +42,11 @@
     "@graphql-codegen/cli": "2.5.0",
     "@graphql-codegen/core": "2.5.0",
     "@graphql-codegen/schema-ast": "2.4.1",
-<<<<<<< HEAD
     "@graphql-codegen/typescript": "2.4.3",
     "@graphql-codegen/typescript-operations": "2.2.4",
     "@graphql-codegen/typescript-react-apollo": "3.2.5",
     "@graphql-codegen/typescript-resolvers": "2.5.0",
-    "@redwoodjs/graphql-server": "v0.44.0",
-=======
-    "@graphql-codegen/typescript": "2.4.2",
-    "@graphql-codegen/typescript-operations": "2.2.3",
-    "@graphql-codegen/typescript-react-apollo": "3.2.4",
-    "@graphql-codegen/typescript-resolvers": "2.4.3",
     "@redwoodjs/graphql-server": "v0.44.1",
->>>>>>> a7dfad60
     "babel-plugin-graphql-tag": "3.3.0",
     "babel-plugin-polyfill-corejs3": "0.5.0",
     "chalk": "4.1.2",
