--- conflicted
+++ resolved
@@ -1,10 +1,6 @@
 {
   "name": "@redwoodjs/forms",
-<<<<<<< HEAD
-  "version": "3.1.2",
-=======
   "version": "3.2.0",
->>>>>>> 5c1e18d1
   "repository": {
     "type": "git",
     "url": "https://github.com/redwoodjs/redwood.git",
