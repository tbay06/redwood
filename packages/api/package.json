--- conflicted
+++ resolved
@@ -1,10 +1,6 @@
 {
   "name": "@redwoodjs/api",
-<<<<<<< HEAD
-  "version": "1.3.3",
-=======
   "version": "1.4.0",
->>>>>>> 19b85bb1
   "repository": {
     "type": "git",
     "url": "https://github.com/redwoodjs/redwood.git",
@@ -51,13 +47,9 @@
   "devDependencies": {
     "@babel/cli": "7.16.7",
     "@babel/core": "7.16.7",
-<<<<<<< HEAD
     "@clerk/clerk-sdk-node": "3.4.1",
-    "@redwoodjs/auth": "1.3.3",
+    "@redwoodjs/auth": "1.4.0",
     "@types/aws-lambda": "8.10.97",
-=======
-    "@redwoodjs/auth": "1.4.0",
->>>>>>> 19b85bb1
     "@types/crypto-js": "4.1.1",
     "@types/jsonwebtoken": "8.5.8",
     "@types/md5": "2.3.2",
