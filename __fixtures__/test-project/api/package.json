{
  "name": "api",
  "version": "0.0.0",
  "private": true,
  "dependencies": {
<<<<<<< HEAD
    "@redwoodjs/api": "1.5.2",
    "@redwoodjs/graphql-server": "1.5.2"
=======
    "@redwoodjs/api": "2.0.0",
    "@redwoodjs/graphql-server": "2.0.0"
>>>>>>> 5f115a8b
  }
}<|MERGE_RESOLUTION|>--- conflicted
+++ resolved
@@ -3,12 +3,7 @@
   "version": "0.0.0",
   "private": true,
   "dependencies": {
-<<<<<<< HEAD
-    "@redwoodjs/api": "1.5.2",
-    "@redwoodjs/graphql-server": "1.5.2"
-=======
     "@redwoodjs/api": "2.0.0",
     "@redwoodjs/graphql-server": "2.0.0"
->>>>>>> 5f115a8b
   }
 }